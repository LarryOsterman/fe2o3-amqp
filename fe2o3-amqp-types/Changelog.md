--- conflicted
+++ resolved
@@ -2,19 +2,11 @@
 
 ## 0.0.16
 
-<<<<<<< HEAD
-1. Added `PartialEq` and `PartialOrd` for `TxnCapabilty`
-
-## 0.0.15
-
-1. Made all fields of `Target` public
-=======
 1. Added `PartialEq` and `PartialOrd` to `TxnCapability`
 
 ## 0.0.15
 
 1. Made target's fields public
->>>>>>> 0513a3fe
 
 ## 0.0.14
 
